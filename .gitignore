--- conflicted
+++ resolved
@@ -131,11 +131,5 @@
 
 #--------------------------
 
-<<<<<<< HEAD
-data
-*.ipynb
-develop_guide.md
-=======
 *.csv
-*.ipynb
->>>>>>> cc98dc2e
+*.ipynb